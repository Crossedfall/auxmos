use std::collections::{BTreeSet, VecDeque};

use auxtools::*;

use super::*;

use crate::GasArena;

use std::time::{Duration, Instant};

use auxcallback::{byond_callback_sender, process_callbacks_for_millis};

use std::sync::atomic::{AtomicU64, AtomicU8, Ordering};

use parking_lot::{Once, RwLock};

use crate::callbacks::process_aux_callbacks;

lazy_static! {
	static ref TURF_CHANNEL: (
		flume::Sender<Box<SSairInfo>>,
		flume::Receiver<Box<SSairInfo>>
	) = flume::bounded(1);
	static ref HEAT_CHANNEL: (flume::Sender<SSheatInfo>, flume::Receiver<SSheatInfo>) =
		flume::bounded(1);
}

static INIT_TURF: Once = Once::new();

static INIT_HEAT: Once = Once::new();

//thread status
static TASKS_RUNNING: AtomicU8 = AtomicU8::new(0);

#[derive(Copy, Clone)]
#[allow(unused)]
struct SSairInfo {
	fdm_max_steps: i32,
	equalize_turf_limit: usize,
	equalize_hard_turf_limit: usize,
	equalize_enabled: bool,
	group_pressure_goal: f32,
	max_x: i32,
	max_y: i32,
	planet_enabled: bool,
}

#[derive(Copy, Clone)]
struct SSheatInfo {
	time_delta: f64,
	max_x: i32,
	max_y: i32,
}

fn with_processing_callback_receiver<T>(f: impl Fn(&flume::Receiver<Box<SSairInfo>>) -> T) -> T {
	f(&TURF_CHANNEL.1)
}

fn processing_callbacks_sender() -> flume::Sender<Box<SSairInfo>> {
	TURF_CHANNEL.0.clone()
}

fn with_heat_processing_callback_receiver<T>(f: impl Fn(&flume::Receiver<SSheatInfo>) -> T) -> T {
	f(&HEAT_CHANNEL.1)
}

fn heat_processing_callbacks_sender() -> flume::Sender<SSheatInfo> {
	HEAT_CHANNEL.0.clone()
}

#[hook("/datum/controller/subsystem/air/proc/thread_running")]
fn _thread_running_hook() {
	Ok(Value::from(TASKS_RUNNING.load(Ordering::Relaxed) != 0))
}

#[hook("/datum/controller/subsystem/air/proc/finish_turf_processing_auxtools")]
fn _finish_process_turfs() {
	let arg_limit = args
		.get(0)
		.ok_or_else(|| runtime!("Wrong number of arguments to turf finishing: 0"))?
		.as_number()
		.map_err(|_| {
			runtime!(
				"Attempt to interpret non-number value as number {} {}:{}",
				std::file!(),
				std::line!(),
				std::column!()
			)
		})?;
	let processing_callbacks_unfinished = process_callbacks_for_millis(arg_limit as u64);
	process_aux_callbacks(crate::callbacks::TURFS);
	if processing_callbacks_unfinished {
		Ok(Value::from(true))
	} else {
		Ok(Value::from(false))
	}
}

#[hook("/datum/controller/subsystem/air/proc/process_turfs_auxtools")]
fn _process_turf_notify() {
	let sender = processing_callbacks_sender();
	let fdm_max_steps = src
		.get_number(byond_string!("share_max_steps"))
		.unwrap_or(1.0) as i32;
	let equalize_turf_limit = src
		.get_number(byond_string!("equalize_turf_limit"))
		.unwrap_or(100.0) as usize;
	let equalize_hard_turf_limit = src
		.get_number(byond_string!("equalize_hard_turf_limit"))
		.unwrap_or(2000.0) as usize;
	let equalize_enabled = cfg!(feature = "equalization")
		&& src
			.get_number(byond_string!("equalize_enabled"))
			.map_err(|_| {
				runtime!(
					"Attempt to interpret non-number value as number {} {}:{}",
					std::file!(),
					std::line!(),
					std::column!()
				)
			})? != 0.0;
	let group_pressure_goal = src
		.get_number(byond_string!("excited_group_pressure_goal"))
		.unwrap_or(0.5);
	let max_x = auxtools::Value::world()
		.get_number(byond_string!("maxx"))
		.map_err(|_| {
			runtime!(
				"Attempt to interpret non-number value as number {} {}:{}",
				std::file!(),
				std::line!(),
				std::column!()
			)
		})? as i32;
	let max_y = auxtools::Value::world()
		.get_number(byond_string!("maxy"))
		.map_err(|_| {
			runtime!(
				"Attempt to interpret non-number value as number {} {}:{}",
				std::file!(),
				std::line!(),
				std::column!()
			)
		})? as i32;
	let planet_enabled: bool = src
		.get_number(byond_string!("planet_equalize_enabled"))
		.unwrap_or(1.0)
		!= 0.0;
	process_aux_callbacks(crate::callbacks::TURFS);
	let _ = sender.try_send(Box::new(SSairInfo {
		fdm_max_steps,
		equalize_turf_limit,
		equalize_hard_turf_limit,
		equalize_enabled,
		group_pressure_goal,
		max_x,
		max_y,
		planet_enabled,
	}));
	Ok(Value::null())
}

//Fires the task into the thread pool, once
#[init(full)]
fn _process_turf_start() -> Result<(), String> {
	INIT_TURF.call_once(|| {
		#[allow(unused)]
		rayon::spawn(|| loop {
			//this will block until process_turfs is called
			let info = with_processing_callback_receiver(|receiver| receiver.recv().unwrap());
			TASKS_RUNNING.fetch_add(1, Ordering::SeqCst);
			let sender = byond_callback_sender();
			let (low_pressure_turfs, high_pressure_turfs) = {
				let start_time = Instant::now();
				let (low_pressure_turfs, high_pressure_turfs) = fdm(
					info.max_x,
					info.max_y,
					info.fdm_max_steps,
					info.equalize_enabled,
				);
				let bench = start_time.elapsed().as_millis();
				let (lpt, hpt) = (low_pressure_turfs.len(), high_pressure_turfs.len());
				let _ = sender.try_send(Box::new(move || {
					let ssair = auxtools::Value::globals().get(byond_string!("SSair"))?;
					let prev_cost =
						ssair.get_number(byond_string!("cost_turfs")).map_err(|_| {
							runtime!(
								"Attempt to interpret non-number value as number {} {}:{}",
								std::file!(),
								std::line!(),
								std::column!()
							)
						})?;
					ssair.set(
						byond_string!("cost_turfs"),
						Value::from(0.8 * prev_cost + 0.2 * (bench as f32)),
					)?;
					ssair.set(byond_string!("low_pressure_turfs"), Value::from(lpt as f32))?;
					ssair.set(
						byond_string!("high_pressure_turfs"),
						Value::from(hpt as f32),
					)?;
					Ok(Value::null())
				}));
				(low_pressure_turfs, high_pressure_turfs)
			};
			{
				let start_time = Instant::now();
				let processed_turfs = excited_group_processing(
					info.max_x,
					info.max_y,
					info.group_pressure_goal,
					&low_pressure_turfs,
				);
				let bench = start_time.elapsed().as_millis();
				let _ = sender.try_send(Box::new(move || {
					let ssair = auxtools::Value::globals().get(byond_string!("SSair"))?;
					let prev_cost =
						ssair
							.get_number(byond_string!("cost_groups"))
							.map_err(|_| {
								runtime!(
									"Attempt to interpret non-number value as number {} {}:{}",
									std::file!(),
									std::line!(),
									std::column!()
								)
							})?;
					ssair.set(
						byond_string!("cost_groups"),
						Value::from(0.8 * prev_cost + 0.2 * (bench as f32)),
					)?;
					ssair.set(
						byond_string!("num_group_turfs_processed"),
						Value::from(processed_turfs as f32),
					)?;
					Ok(Value::null())
				}));
			}
			if info.equalize_enabled {
				let start_time = Instant::now();
				let processed_turfs = {
					#[cfg(feature = "putnamos")]
					{
						super::putnamos::equalize(
							equalize_turf_limit,
							equalize_hard_turf_limit,
							max_x,
							max_y,
							high_pressure_turfs,
						)
					}
					#[cfg(feature = "monstermos")]
					{
						super::monstermos::equalize(
							equalize_turf_limit,
							equalize_hard_turf_limit,
							max_x,
							max_y,
							high_pressure_turfs,
							planet_enabled,
						)
					}
					#[cfg(feature = "katmos")]
					{
						super::katmos::equalize(
							info.max_x,
							info.max_y,
							info.equalize_hard_turf_limit,
							&high_pressure_turfs,
						)
					}
					#[cfg(not(feature = "equalization"))]
					{
						0
					}
				};
				let bench = start_time.elapsed().as_millis();
				let _ = sender.try_send(Box::new(move || {
					let ssair = auxtools::Value::globals().get(byond_string!("SSair"))?;
					let prev_cost =
						ssair
							.get_number(byond_string!("cost_equalize"))
							.map_err(|_| {
								runtime!(
									"Attempt to interpret non-number value as number {} {}:{}",
									std::file!(),
									std::line!(),
									std::column!()
								)
							})?;
					ssair.set(
						byond_string!("cost_equalize"),
						Value::from(0.8 * prev_cost + 0.2 * (bench as f32)),
					)?;
					ssair.set(
						byond_string!("num_equalize_processed"),
						Value::from(processed_turfs as f32),
					)?;
					Ok(Value::null())
				}));
			}
			{
				let start_time = Instant::now();
				post_process();
				let bench = start_time.elapsed().as_millis();
				let _ = sender.try_send(Box::new(move || {
					let ssair = auxtools::Value::globals().get(byond_string!("SSair"))?;
					let prev_cost = ssair
						.get_number(byond_string!("cost_post_process"))
						.map_err(|_| {
							runtime!(
								"Attempt to interpret non-number value as number {} {}:{}",
								std::file!(),
								std::line!(),
								std::column!()
							)
						})?;
					ssair.set(
						byond_string!("cost_post_process"),
						Value::from(0.8 * prev_cost + 0.2 * (bench as f32)),
					)?;
					Ok(Value::null())
				}));
			}
			TASKS_RUNNING.fetch_sub(1, Ordering::SeqCst);
		});
	});
	Ok(())
}

// Compares with neighbors, returning early if any of them are valid.
fn should_process(m: TurfMixture, all_mixtures: &[RwLock<Mixture>]) -> bool {
	m.adjacency > 0
		&& m.enabled()
		&& all_mixtures
			.get(m.mix)
			.and_then(RwLock::try_read)
			.map_or(false, |gas| {
				for entry in m.adjacent_mixes(all_mixtures) {
					if let Some(mix) = entry.try_read() {
						if gas.temperature_compare(&mix)
							|| gas.compare_with(&mix, MINIMUM_MOLES_DELTA_TO_MOVE)
						{
							return true;
						}
					} else {
						return false;
					}
				}
				m.planetary_atmos
					.and_then(|id| planetary_atmos().try_get(&id).try_unwrap())
					.map_or(false, |planet_atmos_entry| {
						let planet_atmos = planet_atmos_entry.value();
						gas.temperature_compare(planet_atmos)
							|| gas.compare_with(planet_atmos, MINIMUM_MOLES_DELTA_TO_MOVE)
					})
			})
}

// Creates the combined gas mixture of all this mix's neighbors, as well as gathering some other pertinent info for future processing.
fn process_cell(
	i: TurfID,
	m: TurfMixture,
	max_x: i32,
	max_y: i32,
	all_mixtures: &[RwLock<Mixture>],
) -> Option<(TurfID, TurfMixture, Mixture, [(TurfID, f32); 6], i32)> {
	let mut adj_amount = 0;
	/*
		Getting write locks is potential danger zone,
		so we make sure we don't do that unless we
		absolutely need to. Saving is fast enough.
	*/
	let mut end_gas = Mixture::from_vol(crate::constants::CELL_VOLUME);
	let mut pressure_diffs: [(TurfID, f32); 6] = Default::default();
	/*
		The pressure here is negative
		because we're going to be adding it
		to the base turf's pressure later on.
		It's multiplied by the diffusion constant
		because it's not representing the total
		gas pressure difference but the force exerted
		due to the pressure gradient.
		Technically that's ρν², but, like, video games.
	*/
	for (j, loc, entry) in m.adjacent_mixes_with_adj_info(all_mixtures, i, max_x, max_y) {
		match entry.try_read() {
			Some(mix) => {
				end_gas.merge(&mix);
				adj_amount += 1;
				pressure_diffs[j as usize] = (loc, -mix.return_pressure() * GAS_DIFFUSION_CONSTANT);
			}
			None => return None, // this would lead to inconsistencies--no bueno
		}
	}
	if let Some(planet_atmos_entry) = m
		.planetary_atmos
		.and_then(|id| planetary_atmos().try_get(&id).try_unwrap())
	{
		end_gas.merge(planet_atmos_entry.value());
		adj_amount += 1;
	}
	/*
		This method of simulating diffusion
		diverges at coefficients that are
		larger than the inverse of the number
		of adjacent finite elements.
		As such, we must multiply it
		by a coefficient that is at most
		as big as this coefficient. The
		GAS_DIFFUSION_CONSTANT chosen here
		is 1/8, chosen both because it is
		smaller than 1/7 and because, in
		floats, 1/8 is exact and so are
		all multiples of it up to 1.
		(Technically up to 2,097,152,
		but I digress.)
	*/
	end_gas.multiply(GAS_DIFFUSION_CONSTANT);
	Some((i, m, end_gas, pressure_diffs, adj_amount))
}

// Solving the heat equation using a Finite Difference Method, an iterative stencil loop.
fn fdm(
	max_x: i32,
	max_y: i32,
	fdm_max_steps: i32,
	equalize_enabled: bool,
) -> (BTreeSet<TurfID>, BTreeSet<TurfID>) {
	/*
		This is the replacement system for LINDA. LINDA requires a lot of bookkeeping,
		which, when coefficient-wise operations are this fast, is all just unnecessary overhead.
		This is a much simpler FDM system, basically like LINDA but without its most important feature,
		sleeping turfs, which is why I've renamed it to fdm.
	*/
	let mut low_pressure_turfs: BTreeSet<TurfID> = BTreeSet::new();
	let mut high_pressure_turfs: BTreeSet<TurfID> = BTreeSet::new();
	let mut cur_count = 1;
	loop {
		if cur_count > fdm_max_steps {
			break;
		}
		GasArena::with_all_mixtures(|all_mixtures| {
			let turfs_to_save = turf_gases()
				/*
					This uses DashMap's rayon feature to parallelize the process.
					The speedup gained from this is actually linear
					with the amount of cores the CPU has, which, to be frank,
					is way better than I was expecting, even though this operation
					is technically embarassingly parallel. It'll probably reach
					some maximum due to the global turf mixture lock access,
					but it's already blazingly fast on my i7, so it should be fine.
				*/
				.par_iter()
				.map(|entry| {
					let (&i, &m) = entry.pair();
					(i, m)
				})
				.filter(|&(_, m)| should_process(m, all_mixtures))
				.filter_map(|(i, m)| process_cell(i, m, max_x, max_y, all_mixtures))
				.collect::<Vec<_>>();
			/*
				For the optimization-heads reading this: this is not an unnecessary collect().
				Saving all this to the turfs_to_save vector is, in fact, the reason
				that gases don't need an archive anymore--this *is* the archival step,
				simultaneously saving how the gases will change after the fact.
				In short: the above actually needs to finish before the below starts
				for consistency, so collect() is desired. This has been tested, by the way.
			*/
			let (low_pressure, high_pressure): (Vec<_>, Vec<_>) = turfs_to_save
				.par_iter()
				.filter_map(|(i, m, end_gas, mut pressure_diffs, adj_amount)| {
					all_mixtures.get(m.mix).map(|entry| {
						let mut max_diff = 0.0_f32;
						let moved_pressure = {
							let gas = entry.read();
							gas.return_pressure() * GAS_DIFFUSION_CONSTANT
						};
						for pressure_diff in &mut pressure_diffs {
							// pressure_diff.1 here was set to a negative above, so we just add.
							pressure_diff.1 += moved_pressure;
							max_diff = max_diff.max(pressure_diff.1.abs());
						}
						/*
							1.0 - GAS_DIFFUSION_CONSTANT * adj_amount is going to be
							precisely equal to the amount the surrounding tiles'
							end_gas have "taken" from this tile--
							they didn't actually take anything, just calculated
							how much would be. This is the "taking" step.
							Just to illustrate: say you have a turf with 3 neighbors.
							Each of those neighbors will have their end_gas added to by
							GAS_DIFFUSION_CONSTANT (at this writing, 0.125) times
							this gas. So, 1.0 - (0.125 * adj_amount) = 0.625--
							exactly the amount those gases "took" from this.
						*/
						{
							let gas: &mut Mixture = &mut entry.write();
							gas.multiply(1.0 - (*adj_amount as f32 * GAS_DIFFUSION_CONSTANT));
							gas.merge(end_gas);
						}
						/*
							If there is neither a major pressure difference
							nor are there any visible gases nor does it need
							to react, we're done outright. We don't need
							to do any more and we don't need to send the
							value to byond, so we don't. However, if we do...
						*/
						(*i, pressure_diffs, max_diff)
					})
				})
				.partition(|&(_, _, max_diff)| max_diff <= 5.0);
			//tossing things around is already handled by katmos, so we don't need to do it here.
			if !equalize_enabled {
				let pressure_deltas_chunked = high_pressure.par_chunks(20).collect::<Vec<_>>();
				pressure_deltas_chunked
					.par_iter()
					.with_min_len(5)
					.for_each(|temp_value| {
						let sender = byond_callback_sender();
						let these_pressure_deltas = temp_value.iter().copied().collect::<Vec<_>>();
						let _ = sender.try_send(Box::new(move || {
							for &(turf_id, pressure_diffs, _) in
								these_pressure_deltas.iter().filter(|&(id, _, _)| *id != 0)
							{
								let turf = unsafe { Value::turf_by_id_unchecked(turf_id) };
								for &(id, diff) in &pressure_diffs {
									if id != 0 {
										let enemy_tile = unsafe { Value::turf_by_id_unchecked(id) };
										if diff > 5.0 {
											turf.call(
												"consider_pressure_difference",
												&[&enemy_tile, &Value::from(diff)],
											)?;
										} else if diff < -5.0 {
											enemy_tile.call(
												"consider_pressure_difference",
												&[&turf.clone(), &Value::from(-diff)],
											)?;
										}
									}
								}
							}
							Ok(Value::null())
						}));
					});
			}
			high_pressure_turfs.extend(high_pressure.iter().map(|(i, _, _)| i));
			low_pressure_turfs.extend(low_pressure.iter().map(|(i, _, _)| i));
		});
		cur_count += 1;
	}
	(low_pressure_turfs, high_pressure_turfs)
}

// Finds small differences in turf pressures and equalizes them.
fn excited_group_processing(
	max_x: i32,
	max_y: i32,
	pressure_goal: f32,
	low_pressure_turfs: &BTreeSet<TurfID>,
) -> usize {
	let mut found_turfs: BTreeSet<TurfID> = BTreeSet::new();
	for &initial_turf in low_pressure_turfs {
		if found_turfs.contains(&initial_turf) {
			continue;
		}
		let initial_mix_ref = {
			let maybe_initial_mix_ref = turf_gases().try_get(&initial_turf).try_unwrap();
			if maybe_initial_mix_ref.is_none() {
				continue;
			}
			*maybe_initial_mix_ref.unwrap()
		};
		let mut border_turfs: VecDeque<(TurfID, TurfMixture)> = VecDeque::with_capacity(40);
		let mut turfs: Vec<TurfMixture> = Vec::with_capacity(200);
		let mut min_pressure = initial_mix_ref.return_pressure();
		let mut max_pressure = min_pressure;
		let mut fully_mixed = Mixture::new();
		border_turfs.push_back((initial_turf, initial_mix_ref));
		found_turfs.insert(initial_turf);
		GasArena::with_all_mixtures(|all_mixtures| {
			loop {
				if turfs.len() >= 2500 {
					break;
				}
				if let Some((i, turf)) = border_turfs.pop_front() {
					let adj_tiles = adjacent_tile_ids(turf.adjacency, i, max_x, max_y);
					if let Some(lock) = all_mixtures.get(turf.mix) {
						let mix = lock.read();
						let pressure = mix.return_pressure();
						let this_max = max_pressure.max(pressure);
						let this_min = min_pressure.min(pressure);
						if (this_max - this_min).abs() >= pressure_goal {
							continue;
						}
						min_pressure = this_min;
						max_pressure = this_max;
						turfs.push(turf);
						fully_mixed.merge(&mix);
						fully_mixed.volume += mix.volume;
						for (_, loc) in adj_tiles {
							if found_turfs.contains(&loc) {
								continue;
							}
							found_turfs.insert(loc);
							if let Some(border_mix) = turf_gases()
								.try_get(&loc)
								.try_unwrap()
								.filter(|b| b.enabled())
							{
								border_turfs.push_back((loc, *border_mix));
							}
						}
					}
				} else {
					break;
				}
			}
			fully_mixed.multiply(1.0 / turfs.len() as f32);
			if !fully_mixed.is_corrupt() {
				turfs.par_iter().with_min_len(125).for_each(|turf| {
					if let Some(mix_lock) = all_mixtures.get(turf.mix) {
						mix_lock.write().copy_from_mutable(&fully_mixed);
					}
				});
			}
		});
	}
	found_turfs.len()
}

static mut PLANET_RESET_TIMER: Option<Instant> = None;

// If this turf has planetary atmos, and it's sufficiently similar, just sets the turf's atmos to the planetary atmos.
fn remove_trace_planet_gases(
	m: TurfMixture,
	planetary_atmos: &'static DashMap<u32, Mixture, FxBuildHasher>,
	all_mixtures: &[RwLock<Mixture>],
) {
	if let Some(planet_atmos_entry) = m
		.planetary_atmos
		.and_then(|id| planetary_atmos.try_get(&id).try_unwrap())
	{
		let planet_atmos = planet_atmos_entry.value();
		if all_mixtures
			.get(m.mix)
			.and_then(RwLock::try_read)
			.map_or(false, |gas| !gas.compare_with(planet_atmos, 0.1))
		{
			if let Some(mut gas) = all_mixtures.get(m.mix).and_then(|lock| lock.try_write()) {
				gas.copy_from_mutable(planet_atmos);
			}
		}
	}
}

static mut VISUALS_CACHE: Option<std::collections::HashMap<usize, u64, FxBuildHasher>> = None;

// Checks if the gas can react or can update visuals, returns None if not.
fn post_process_cell(
	i: TurfID,
	m: TurfMixture,
	vis: &[Option<f32>],
	all_mixtures: &[RwLock<Mixture>],
	vis_cache: &std::collections::HashMap<usize, u64, FxBuildHasher>,
	updates: &flume::Sender<(usize, u64)>,
) -> Option<(TurfID, bool, bool)> {
	all_mixtures
		.get(m.mix)
		.and_then(RwLock::try_read)
		.and_then(|gas| {
			let should_update_visuals =
				match gas.vis_hash_changed(vis, vis_cache.get(&m.mix).copied().unwrap_or(0)) {
					Ok(hash) => {
						let _ = updates.send((m.mix, hash));
						true
					}
					Err(_) => false,
				};
			let reactable = gas.can_react();
			(should_update_visuals || reactable).then(|| (i, should_update_visuals, reactable))
		})
}

// Goes through every turf, checks if it should reset to planet atmos, if it should
// update visuals, if it should react, sends a callback if it should.
fn post_process() {
	let should_check_planet_turfs = unsafe {
		let timer = PLANET_RESET_TIMER.get_or_insert_with(Instant::now);
		if timer.elapsed() > Duration::from_secs(5) {
			*timer = Instant::now();
			true
		} else {
			false
		}
	};
	let vis = crate::gas::visibility_copies();
	let (sender, receiver) = flume::unbounded();
	let vis_cache = unsafe {
		VISUALS_CACHE
			.get_or_insert_with(|| std::collections::HashMap::with_hasher(FxBuildHasher::default()))
	};
	let processables = {
		turf_gases()
			.par_iter()
			.map(|entry| {
				let (&i, &m) = entry.pair();
				(i, m)
			})
			.filter_map(|(i, m)| {
				m.enabled()
					.then(|| {
						GasArena::with_all_mixtures(|all_mixtures| {
							if should_check_planet_turfs {
								let planetary_atmos = planetary_atmos();
								remove_trace_planet_gases(m, planetary_atmos, all_mixtures);
							}
							post_process_cell(i, m, &vis, all_mixtures, &vis_cache, &sender.clone())
						})
					})
					.flatten()
			})
			.collect::<Vec<_>>()
	};
	processables.into_par_iter().chunks(30).for_each(|chunk| {
		let sender = byond_callback_sender();
		let _ = sender.try_send(Box::new(move || {
			for (i, should_update_vis, should_react) in chunk.clone() {
				let turf = unsafe { Value::turf_by_id_unchecked(i) };
				if should_react {
					if cfg!(target_os = "linux") {
						turf.get(byond_string!("air"))?.call("vv_react", &[&turf])?;
					} else {
						turf.get(byond_string!("air"))?.call("react", &[&turf])?;
					}
				}
				if should_update_vis {
					turf.call("update_visuals", &[])?;
				}
			}
			Ok(Value::null())
		}));
	});
	for (k, v) in receiver.drain() {
		vis_cache.insert(k, v);
	}
}

static HEAT_PROCESS_TIME: AtomicU64 = AtomicU64::new(1_000_000);

#[hook("/datum/controller/subsystem/air/proc/heat_process_time")]
fn _process_heat_time() {
	let tot = HEAT_PROCESS_TIME.load(Ordering::Relaxed);
	Ok(Value::from(
		Duration::new(tot / 1_000_000_000, (tot % 1_000_000_000) as u32).as_millis() as f32,
	))
}

// Expected function call: process_turf_heat()
// Returns: TRUE if thread not done, FALSE otherwise
#[hook("/datum/controller/subsystem/air/proc/process_turf_heat")]
fn _process_heat_notify() {
	/*
		Replacing LINDA's superconductivity system is this much more brute-force
		system--it shares heat between turfs and their neighbors,
		then receives and emits radiation to space, then shares
		between turfs and their gases. Since the latter requires a write lock,
		it's done after the previous step. This one doesn't care about
		consistency like the processing step does--this can run in full parallel.

		Can't get a number from src in the thread, so we get it here.
		Have to get the time delta because the radiation
		is actually physics-based--the stefan boltzmann constant
		and radiation from space both have dimensions of second^-1 that
		need to be multiplied out to have any physical meaning.
		They also have dimensions of meter^-2, but I'm assuming
		turf tiles are 1 meter^2 anyway--the atmos subsystem
		does this in general, thus turf gas mixtures being 2.5 m^3.
	*/
	let sender = heat_processing_callbacks_sender();
	let time_delta = (src.get_number(byond_string!("wait")).map_err(|_| {
		runtime!(
			"Attempt to interpret non-number value as number {} {}:{}",
			std::file!(),
			std::line!(),
			std::column!()
		)
	})? / 10.0) as f64;
	let max_x = auxtools::Value::world()
		.get_number(byond_string!("maxx"))
		.map_err(|_| {
			runtime!(
				"Attempt to interpret non-number value as number {} {}:{}",
				std::file!(),
				std::line!(),
				std::column!()
			)
		})? as i32;
	let max_y = auxtools::Value::world()
		.get_number(byond_string!("maxy"))
		.map_err(|_| {
			runtime!(
				"Attempt to interpret non-number value as number {} {}:{}",
				std::file!(),
				std::line!(),
				std::column!()
			)
		})? as i32;
	process_aux_callbacks(crate::callbacks::TEMPERATURE);
	let _ = sender.try_send(SSheatInfo {
		time_delta,
		max_x,
		max_y,
	});
	Ok(Value::null())
}

//Fires the task into the thread pool, once
#[init(full)]
fn _process_heat_start() -> Result<(), String> {
	INIT_HEAT.call_once(|| {
		rayon::spawn(|| loop {
			//this will block until process_turf_heat is called
			let info = with_heat_processing_callback_receiver(|receiver| receiver.recv().unwrap());
			TASKS_RUNNING.fetch_add(1, Ordering::SeqCst);
			let start_time = Instant::now();
			let sender = byond_callback_sender();
			let emissivity_constant: f64 = STEFAN_BOLTZMANN_CONSTANT * info.time_delta;
			let radiation_from_space_tick: f64 = RADIATION_FROM_SPACE * info.time_delta;
			let temps_to_update = turf_temperatures()
				.par_iter()
				.map(|entry| {
					let (&i, &t) = entry.pair();
					(i, t)
				})
				.filter_map(|(i, t)| {
					let adj = t.adjacency;
					/*
						If it has no thermal conductivity or low thermal capacity,
						then it's not gonna interact, or at least shouldn't.
					*/
<<<<<<< HEAD
					if t.thermal_conductivity > 0.0 && t.heat_capacity > 300.0 && adj > 0 {
						let mut heat_delta = 0.0;
						let is_temp_delta_with_air = turf_gases()
							.try_get(&i)
							.try_unwrap()
							.filter(|m| m.enabled())
							.and_then(|m| {
								GasArena::with_all_mixtures(|all_mixtures| {
									all_mixtures
										.get(m.mix)
										.and_then(RwLock::try_read)
										.map(|gas| (t.temperature - gas.get_temperature() > 1.0))
=======
					(t.thermal_conductivity > 0.0 && t.heat_capacity > 0.0 && adj > 0)
						.then(|| {
							let mut heat_delta = 0.0;
							let is_temp_delta_with_air = turf_gases()
								.try_get(&i)
								.try_unwrap()
								.filter(|m| m.simulation_level & SIMULATION_LEVEL_ANY > 0)
								.and_then(|m| {
									GasArena::with_all_mixtures(|all_mixtures| {
										all_mixtures.get(m.mix).and_then(RwLock::try_read).map(
											|gas| (t.temperature - gas.get_temperature() > 1.0),
										)
									})
>>>>>>> a76bdd0c
								})
								.unwrap_or(false);
							for (_, loc) in adjacent_tile_ids(adj, i, info.max_x, info.max_y) {
								heat_delta += turf_temperatures().try_get(&loc).try_unwrap().map_or(
									0.0,
									|other| {
										/*
											The horrible line below is essentially
											sharing between solids--making it the minimum of both
											conductivities makes this consistent, funnily enough.
										*/
										t.thermal_conductivity.min(other.thermal_conductivity)
											* (other.temperature - t.temperature) * (t.heat_capacity
											* other.heat_capacity
											/ (t.heat_capacity + other.heat_capacity))
									},
								)
							}
							if t.adjacent_to_space {
								/*
									Straight up the standard blackbody radiation
									equation. All these are f64s because
									f32::MAX^4 < f64::MAX, and t.temperature
									is ordinarily an f32, meaning that
									this will never go into infinities.
								*/
								let blackbody_radiation: f64 = (emissivity_constant
									* ((t.temperature as f64).powi(4)))
									- radiation_from_space_tick;
								heat_delta -= blackbody_radiation as f32;
							}
							let temp_delta = heat_delta / t.heat_capacity;
							(is_temp_delta_with_air || temp_delta.abs() > 0.01)
								.then(|| (i, t.temperature + temp_delta))
						})
						.flatten()
				})
				.collect::<Vec<_>>();
			temps_to_update
				.par_iter()
				.with_min_len(100)
				.for_each(|&(i, new_temp)| {
					let maybe_t = turf_temperatures().try_get_mut(&i).try_unwrap();
					if maybe_t.is_none() {
						return;
					}
					let t: &mut ThermalInfo = &mut maybe_t.unwrap();
					t.temperature = turf_gases()
<<<<<<< HEAD
						.get(&i)
=======
						.try_get(&i)
						.try_unwrap()
>>>>>>> a76bdd0c
						.filter(|m| m.enabled())
						.and_then(|m| {
							GasArena::with_all_mixtures(|all_mixtures| {
								all_mixtures.get(m.mix).map(|entry| {
									let gas: &mut Mixture = &mut entry.write();
									gas.temperature_share_non_gas(
										/*
											This value should be lower than the
											turf-to-turf conductivity for balance reasons
											as well as realism, otherwise fires will
											just sort of solve theirselves over time.
										*/
										t.thermal_conductivity * OPEN_HEAT_TRANSFER_COEFFICIENT,
										new_temp,
										t.heat_capacity,
									)
								})
							})
						})
						.unwrap_or(new_temp);
					if !t.temperature.is_normal() {
						t.temperature = 2.7;
					}
					if t.temperature > MINIMUM_TEMPERATURE_START_SUPERCONDUCTION
						&& t.temperature > t.heat_capacity
					{
						// not what heat capacity means but whatever
						let _ = sender.try_send(Box::new(move || {
							let turf = unsafe { Value::turf_by_id_unchecked(i) };
							turf.set(byond_string!("to_be_destroyed"), 1.0)?;
							Ok(Value::null())
						}));
					}
				});
			//Alright, now how much time did that take?
			let bench = start_time.elapsed().as_nanos();
			let old_bench = HEAT_PROCESS_TIME.load(Ordering::SeqCst);
			// We display this as part of the MC atmospherics stuff.
			HEAT_PROCESS_TIME.store((old_bench * 3 + (bench * 7) as u64) / 10, Ordering::SeqCst);
			TASKS_RUNNING.fetch_sub(1, Ordering::SeqCst);
		});
	});
	Ok(())
}

#[shutdown]
fn reset_auxmos_processing() {
<<<<<<< HEAD
	PROCESSING_TURF_STEP.store(PROCESS_NOT_STARTED, Ordering::SeqCst);
	PROCESSING_HEAT.store(false, Ordering::SeqCst);
	HEAT_PROCESS_TIME.store(1_000_000, Ordering::SeqCst);
	unsafe { VISUALS_CACHE = None };
=======
	HEAT_PROCESS_TIME.store(1_000_000, Ordering::Relaxed);
>>>>>>> a76bdd0c
}<|MERGE_RESOLUTION|>--- conflicted
+++ resolved
@@ -840,34 +840,19 @@
 						If it has no thermal conductivity or low thermal capacity,
 						then it's not gonna interact, or at least shouldn't.
 					*/
-<<<<<<< HEAD
-					if t.thermal_conductivity > 0.0 && t.heat_capacity > 300.0 && adj > 0 {
-						let mut heat_delta = 0.0;
-						let is_temp_delta_with_air = turf_gases()
-							.try_get(&i)
-							.try_unwrap()
-							.filter(|m| m.enabled())
-							.and_then(|m| {
-								GasArena::with_all_mixtures(|all_mixtures| {
-									all_mixtures
-										.get(m.mix)
-										.and_then(RwLock::try_read)
-										.map(|gas| (t.temperature - gas.get_temperature() > 1.0))
-=======
 					(t.thermal_conductivity > 0.0 && t.heat_capacity > 0.0 && adj > 0)
 						.then(|| {
 							let mut heat_delta = 0.0;
 							let is_temp_delta_with_air = turf_gases()
 								.try_get(&i)
 								.try_unwrap()
-								.filter(|m| m.simulation_level & SIMULATION_LEVEL_ANY > 0)
+								.filter(|m| m.enabled())
 								.and_then(|m| {
 									GasArena::with_all_mixtures(|all_mixtures| {
 										all_mixtures.get(m.mix).and_then(RwLock::try_read).map(
 											|gas| (t.temperature - gas.get_temperature() > 1.0),
 										)
 									})
->>>>>>> a76bdd0c
 								})
 								.unwrap_or(false);
 							for (_, loc) in adjacent_tile_ids(adj, i, info.max_x, info.max_y) {
@@ -916,12 +901,8 @@
 					}
 					let t: &mut ThermalInfo = &mut maybe_t.unwrap();
 					t.temperature = turf_gases()
-<<<<<<< HEAD
-						.get(&i)
-=======
 						.try_get(&i)
 						.try_unwrap()
->>>>>>> a76bdd0c
 						.filter(|m| m.enabled())
 						.and_then(|m| {
 							GasArena::with_all_mixtures(|all_mixtures| {
@@ -969,12 +950,6 @@
 
 #[shutdown]
 fn reset_auxmos_processing() {
-<<<<<<< HEAD
-	PROCESSING_TURF_STEP.store(PROCESS_NOT_STARTED, Ordering::SeqCst);
-	PROCESSING_HEAT.store(false, Ordering::SeqCst);
-	HEAT_PROCESS_TIME.store(1_000_000, Ordering::SeqCst);
 	unsafe { VISUALS_CACHE = None };
-=======
 	HEAT_PROCESS_TIME.store(1_000_000, Ordering::Relaxed);
->>>>>>> a76bdd0c
 }