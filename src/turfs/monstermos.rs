use super::*;

use std::collections::{HashMap, BTreeSet};

use indexmap::IndexSet;

use auxcallback::byond_callback_sender;

use std::cell::Cell;

type TransferInfo = [f32; 7];

type MixWithID = (TurfID, TurfMixture);

#[derive(Copy, Clone, Default)]
struct MonstermosInfo {
	transfer_dirs: TransferInfo,
	mole_delta: f32,
	curr_transfer_amount: f32,
	curr_transfer_dir: usize,
	last_slow_queue_cycle: i32,
	fast_done: bool,
}

const OPP_DIR_INDEX: [usize; 7] = [1, 0, 3, 2, 5, 4, 6];

impl MonstermosInfo {
	fn adjust_eq_movement(&mut self, adjacent: &mut Self, dir_index: usize, amount: f32) {
		self.transfer_dirs[dir_index] += amount;
		if dir_index != 6 {
			adjacent.transfer_dirs[OPP_DIR_INDEX[dir_index]] -= amount;
		}
	}
}

#[cfg(test)]
mod tests {
	use super::*;

	#[test]
	fn test_eq_movement() {
		let mut info_a: MonstermosInfo = Default::default();
		let mut info_b: MonstermosInfo = Default::default();
		info_a.adjust_eq_movement(&mut info_b, 1, 5.0);
		assert_eq!(info_a.transfer_dirs[1], 5.0);
		assert_eq!(info_b.transfer_dirs[0], -5.0);
	}
}

fn finalize_eq(
	i: TurfID,
	turf: &TurfMixture,
	info: &HashMap<TurfID, Cell<MonstermosInfo>>,
	max_x: i32,
	max_y: i32,
) {
	let sender = byond_callback_sender();
	let transfer_dirs = {
		let monstermos_orig = info.get(&i).unwrap();
		let mut monstermos_copy = monstermos_orig.get();
		let transfer_dirs = monstermos_copy.transfer_dirs;
		monstermos_copy
			.transfer_dirs
			.iter_mut()
			.for_each(|a| *a = 0.0); // null it out to prevent infinite recursion.
		monstermos_orig.set(monstermos_copy);
		transfer_dirs
	};
	let planet_transfer_amount = transfer_dirs[6];
	if planet_transfer_amount > 0.0 {
		if turf.total_moles() < planet_transfer_amount {
			finalize_eq_neighbors(i, turf, transfer_dirs, info, max_x, max_y);
		}
		GasArena::with_all_mixtures(|all_mixtures| {
			all_mixtures
				.get(turf.mix)
				.unwrap()
				.write()
				.remove(planet_transfer_amount);
		})
	} else if planet_transfer_amount < 0.0 {
		if let Some(air_entry) = turf.planetary_atmos.and_then(|i| planetary_atmos().get(&i)) {
			let planet_air = air_entry.value();
			let planet_sum = planet_air.total_moles();
			if planet_sum > 0.0 {
				GasArena::with_all_mixtures(|all_mixtures| {
					all_mixtures
						.get(turf.mix)
						.unwrap()
						.write()
						.merge(&(planet_air * (-planet_transfer_amount / planet_sum)));
				});
			}
		}
	}
	for (j, adj_id) in adjacent_tile_ids(turf.adjacency, i, max_x, max_y) {
		let amount = transfer_dirs[j as usize];
		if amount > 0.0 {
			if turf.total_moles() < amount {
				finalize_eq_neighbors(i, turf, transfer_dirs, info, max_x, max_y);
			}
			if let Some(adj_orig) = info.get(&adj_id) {
				if let Some(adj_turf) = turf_gases().get(&adj_id) {
					let mut adj_info = adj_orig.get();
					adj_info.transfer_dirs[OPP_DIR_INDEX[j as usize]] = 0.0;
					if turf.mix != adj_turf.mix {
						GasArena::with_all_mixtures(|all_mixtures| {
							let our_entry = all_mixtures.get(turf.mix).unwrap();
							let their_entry = all_mixtures.get(adj_turf.mix).unwrap();
							let mut air = our_entry.write();
							let mut other_air = their_entry.write();
							other_air.merge(&air.remove(amount));
						});
					}
					adj_orig.set(adj_info);
					sender
						.send(Box::new(move || {
							let real_amount = Value::from(-amount);
							let turf = unsafe { Value::turf_by_id_unchecked(i as u32) };
							let other_turf = unsafe { Value::turf_by_id_unchecked(adj_id as u32) };
							if let Err(e) = turf
								.call("consider_pressure_difference", &[&other_turf, &real_amount])
							{
								turf.call(
									"stack_trace",
									&[&Value::from_string(e.message.as_str())?],
								)
								.unwrap();
							}
							Ok(Value::null())
						}))
						.unwrap();
				}
			}
		}
	}
}

fn finalize_eq_neighbors(
	i: TurfID,
	turf: &TurfMixture,
	transfer_dirs: [f32; 7],
	info: &HashMap<TurfID, Cell<MonstermosInfo>>,
	max_x: i32,
	max_y: i32,
) {
	for (j, adjacent_id) in adjacent_tile_ids(turf.adjacency, i, max_x, max_y) {
		let amount = transfer_dirs[j as usize];
		if amount < 0.0 {
			if let Some(other_turf) = turf_gases().get(&adjacent_id) {
				finalize_eq(adjacent_id, other_turf.value(), info, max_x, max_y);
			}
		}
	}
}

#[cfg(feature = "explosive_decompression")]
fn explosively_depressurize(
	turf_idx: TurfID,
	turf: TurfMixture,
	mut info: HashMap<TurfID, Cell<MonstermosInfo>>,
	equalize_hard_turf_limit: usize,
	max_x: i32,
	max_y: i32,
) -> DMResult {
	let mut turfs: IndexSet<MixWithID> = IndexSet::new();
	let mut progression_order: IndexSet<MixWithID> = IndexSet::new();
	turfs.insert((turf_idx, turf));
	let cur_orig = info.entry(turf_idx).or_default();
	let mut cur_info: MonstermosInfo = Default::default();
	cur_info.curr_transfer_dir = 6;
	cur_orig.set(cur_info);
	let mut warned_about_planet_atmos = false;
	let mut cur_queue_idx = 0;
	while cur_queue_idx < turfs.len() {
		let (i, m) = turfs[cur_queue_idx];
		cur_queue_idx += 1;
		let cur_orig = info.entry(i).or_default();
		let mut cur_info = cur_orig.get();
		cur_info.curr_transfer_dir = 6;
		cur_orig.set(cur_info);
		if m.planetary_atmos.is_some() {
			warned_about_planet_atmos = true;
			continue;
		}
		if m.is_immutable() {
			if progression_order.insert((i, m)) {
				unsafe { Value::turf_by_id_unchecked(i) }
					.set(byond_string!("pressure_specific_target"), &unsafe {
						Value::turf_by_id_unchecked(i)
					})?;
			}
		} else {
			if cur_queue_idx > equalize_hard_turf_limit {
				continue;
			}
			for (_, loc) in adjacent_tile_ids(m.adjacency, i, max_x, max_y) {
<<<<<<< HEAD
				let adj_m = { *turf_gases().get(&loc).unwrap() };
				if turfs.insert((loc, adj_m)) {
=======
				let mut insert_success = false;
				if let Some(adj_m) = turf_gases().get(&loc) {
					insert_success = turfs.insert((loc, *adj_m))
				};
				if insert_success {
>>>>>>> 4df48172
					unsafe { Value::turf_by_id_unchecked(i) }.call(
						"consider_firelocks",
						&[&unsafe { Value::turf_by_id_unchecked(loc) }],
					)?;
					info.entry(loc).or_default().take();
				}
			}
		}
		if warned_about_planet_atmos {
			return Ok(Value::null()); // planet atmos > space
		}
	}
	for (i, _) in progression_order.iter() {
		let cur_info = info.entry(*i).or_default().get_mut();
		cur_info.curr_transfer_dir = 6;
	}
	cur_queue_idx = 0;
	while cur_queue_idx < progression_order.len() {
		let (i, m) = progression_order[cur_queue_idx];
		cur_queue_idx += 1;
		if cur_queue_idx > equalize_hard_turf_limit {
			continue;
		}
		for (j, loc) in adjacent_tile_ids(m.adjacency, i, max_x, max_y) {
<<<<<<< HEAD
			let adj_m = { *turf_gases().get(&loc).unwrap() };
			let adj_orig = info.entry(loc).or_default();
			let mut adj_info = adj_orig.get();
			if !adj_m.is_immutable() {
				if progression_order.insert((loc, adj_m)) {
					adj_info.curr_transfer_dir = OPP_DIR_INDEX[j as usize];
					adj_info.curr_transfer_amount = 0.0;
					let cur_target_turf = unsafe { Value::turf_by_id_unchecked(i) }
						.get(byond_string!("pressure_specific_target"))?;
					unsafe { Value::turf_by_id_unchecked(loc) }
						.set(byond_string!("pressure_specific_target"), &cur_target_turf)?;
					adj_orig.set(adj_info);
=======
			if let Some(adj_m) = { turf_gases().get(&loc) } {
				let adj_orig = info.entry(loc).or_default();
				let mut adj_info = adj_orig.get();
				if !adj_m.is_immutable() {
					if progression_order.insert((loc, *adj_m)) {
						adj_info.curr_transfer_dir = OPP_DIR_INDEX[j as usize];
						adj_info.curr_transfer_amount = 0.0;
						let cur_target_turf = unsafe { Value::turf_by_id_unchecked(i) }
							.get(byond_string!("pressure_specific_target"))?;
						unsafe { Value::turf_by_id_unchecked(loc) }
							.set(byond_string!("pressure_specific_target"), &cur_target_turf)?;
						adj_orig.set(adj_info);
					}
>>>>>>> 4df48172
				}
			}
		}
	}
	let hpd = auxtools::Value::globals()
		.get(byond_string!("SSair"))?
		.get_list(byond_string!("high_pressure_delta"))
		.map_err(|_| {
			runtime!(
				"Attempt to interpret non-list value as list {} {}:{}",
				std::file!(),
				std::line!(),
				std::column!()
			)
		})?;
	for (i, m) in progression_order.iter().rev() {
		let cur_orig = info.entry(*i).or_default();
		let mut cur_info = cur_orig.get();
		if cur_info.curr_transfer_dir == 6 {
			continue;
		}
		let mut in_hpd = false;
		for k in 1..=hpd.len() {
			if let Ok(hpd_val) = hpd.get(k) {
				if hpd_val == unsafe { Value::turf_by_id_unchecked(*i) } {
					in_hpd = true;
					break;
				}
			}
		}
		if !in_hpd {
			hpd.append(&unsafe { Value::turf_by_id_unchecked(*i) });
		}
		let loc = adjacent_tile_id(cur_info.curr_transfer_dir as u8, *i, max_x, max_y);
<<<<<<< HEAD
		let adj_m = { *turf_gases().get(&loc).unwrap() };
		let sum = adj_m.total_moles();
=======
		let mut sum = 0.0_f32;

		if let Some(adj_m) = turf_gases().get(&loc) {
			sum = adj_m.total_moles();
		};

>>>>>>> 4df48172
		cur_info.curr_transfer_amount += sum;
		cur_orig.set(cur_info);

		let adj_orig = info.entry(loc).or_default();
		let mut adj_info = adj_orig.get();

		adj_info.curr_transfer_amount += cur_info.curr_transfer_amount;
		adj_orig.set(adj_info);

		let byond_turf = unsafe { Value::turf_by_id_unchecked(*i) };

		byond_turf.set(
			byond_string!("pressure_difference"),
			Value::from(cur_info.curr_transfer_amount),
		)?;
		byond_turf.set(
			byond_string!("pressure_direction"),
			Value::from((1 << cur_info.curr_transfer_dir) as f32),
		)?;

		if adj_info.curr_transfer_dir == 6 {
			let byond_turf_adj = unsafe { Value::turf_by_id_unchecked(loc) };
			byond_turf_adj.set(
				byond_string!("pressure_difference"),
				Value::from(adj_info.curr_transfer_amount),
			)?;
			byond_turf_adj.set(
				byond_string!("pressure_direction"),
				Value::from((1 << cur_info.curr_transfer_dir) as f32),
			)?;
		}
		m.clear_air();
		byond_turf.call("handle_decompression_floor_rip", &[&Value::from(sum)])?;
	}
	Ok(Value::null())
	//	if (total_gases_deleted / turfs.len() as f32) > 20.0 && turfs.len() > 10 { // logging I guess
	//	}
}

fn flood_fill_equalize_turfs(
	i: TurfID,
	m: TurfMixture,
	equalize_turf_limit: usize,
	equalize_hard_turf_limit: usize,
	max_x: i32,
	max_y: i32,
	found_turfs: &mut BTreeSet<TurfID>,
	info: &mut HashMap<TurfID, Cell<MonstermosInfo>>,
) -> Option<(IndexSet<MixWithID>, IndexSet<MixWithID>, f64)> {
	let mut turfs: IndexSet<MixWithID> = IndexSet::with_capacity(equalize_hard_turf_limit);
	let mut border_turfs: IndexSet<MixWithID> = IndexSet::with_capacity(equalize_turf_limit);
	let mut planet_turfs: IndexSet<MixWithID> = IndexSet::new();
	#[cfg(feature = "explosive_decompression")]
	let sender = byond_callback_sender();
	let mut total_moles = 0.0_f64;
	border_turfs.insert((i, m));
	found_turfs.insert(i);
	#[allow(unused_mut)]
	let mut space_this_time = false;
	loop {
		if turfs.len() >= equalize_hard_turf_limit {
			break;
		}
		if let Some((cur_idx, cur_turf)) = border_turfs.shift_remove_index(0 as usize) {
			if turfs.len() < equalize_turf_limit {
				if cur_turf.planetary_atmos.is_some() {
					planet_turfs.insert((cur_idx, cur_turf));
					continue;
				}
				total_moles += cur_turf.total_moles() as f64;
			}
			for (_, loc) in adjacent_tile_ids(cur_turf.adjacency, cur_idx, max_x, max_y) {
				if found_turfs.insert(loc) {
					if let Some(adj_turf) = turf_gases().get(&loc) {
						let adj_orig = info.entry(loc).or_default();
						#[cfg(feature = "explosive_decompression")]
						{
							adj_orig.take();
							border_turfs.insert((loc, *adj_turf.value()));
							if adj_turf.value().is_immutable() {
								// Uh oh! looks like someone opened an airlock to space! TIME TO SUCK ALL THE AIR OUT!!!
								// NOT ONE OF YOU IS GONNA SURVIVE THIS
								// (I just made explosions less laggy, you're welcome)
								turfs.insert((loc, *adj_turf.value()));
								let fake_cloned = info
									.iter()
									.map(|(&k, v)| (k, v.get()))
									.collect::<HashMap<TurfID, MonstermosInfo>>();
								let _ = sender.send(Box::new(move || {
									let cloned = fake_cloned
										.iter()
										.map(|(&k, &v)| (k, Cell::new(v)))
										.collect::<HashMap<TurfID, Cell<MonstermosInfo>>>();
									explosively_depressurize(
										i,
										m,
										cloned,
										equalize_hard_turf_limit,
										max_x,
										max_y,
									)
								}));
								space_this_time = true;
							}
						}
						#[cfg(not(feature = "explosive_decompression"))]
						{
							if adj_turf.enabled() {
								adj_orig.take();
								border_turfs.insert((loc, *adj_turf.value()));
							}
						}
					}
				}
				if space_this_time {
					break;
				}
			}
			turfs.insert((cur_idx, cur_turf));
		} else {
			break;
		}
	}
	(!space_this_time).then(|| (turfs, planet_turfs, total_moles))
}

fn monstermos_fast_process(
	i: TurfID,
	m: TurfMixture,
	max_x: i32,
	max_y: i32,
	info: &mut HashMap<TurfID, Cell<MonstermosInfo>>,
) {
	let cur_orig = info.get(&i).unwrap();
	let mut cur_info = cur_orig.get();
	cur_info.fast_done = true;
	let mut eligible_adjacents: i32 = 0;
	if cur_info.mole_delta > 0.0 {
		for (j, loc) in adjacent_tile_ids(m.adjacency, i, max_x, max_y) {
			if let Some(adj_orig) = info.get(&loc) {
				let adj_info = adj_orig.get();
				if !adj_info.fast_done {
					eligible_adjacents |= 1 << j;
				}
			}
		}
		let amt_eligible = eligible_adjacents.count_ones();
		if amt_eligible == 0 {
			cur_orig.set(cur_info);
			return;
		}
		let moles_to_move = cur_info.mole_delta / amt_eligible as f32;
		for (j, loc) in adjacent_tile_ids(eligible_adjacents as u8, i, max_x, max_y) {
			let adj_orig = info.get(&loc).unwrap();
			let mut adj_info = adj_orig.get();
			cur_info.adjust_eq_movement(&mut adj_info, j as usize, moles_to_move);
			cur_info.mole_delta -= moles_to_move;
			adj_info.mole_delta += moles_to_move;
			cur_orig.set(cur_info);
			adj_orig.set(adj_info);
		}
	}
	cur_orig.set(cur_info);
}

fn give_to_takers(
	giver_turfs: &Vec<MixWithID>,
	taker_turfs: &Vec<MixWithID>,
	max_x: i32,
	max_y: i32,
	info: &HashMap<TurfID, Cell<MonstermosInfo>>,
	queue_cycle_slow: &mut i32,
) {
	let mut queue: IndexSet<MixWithID> = IndexSet::with_capacity(taker_turfs.len());
	for (i, m) in giver_turfs {
		let giver_orig = info.get(i).unwrap();
		let mut giver_info = giver_orig.get();
		giver_info.curr_transfer_dir = 6;
		giver_info.curr_transfer_amount = 0.0;
		*queue_cycle_slow += 1;
		queue.clear();
		queue.insert((*i, *m));
		giver_info.last_slow_queue_cycle = *queue_cycle_slow;
		giver_orig.set(giver_info);
		let mut queue_idx = 0;
		while queue_idx < queue.len() {
			if giver_info.mole_delta <= 0.0 {
				break;
			}
			let (idx, turf) = queue[queue_idx];
			for (j, loc) in adjacent_tile_ids(turf.adjacency, idx, max_x, max_y) {
				if giver_info.mole_delta <= 0.0 {
					break;
				}
				if let Some(adj_orig) = info.get(&loc) {
					if let Some(adj_mix) = turf_gases().get(&loc) {
						let mut adj_info = adj_orig.get();
						if adj_info.last_slow_queue_cycle != *queue_cycle_slow {
							if queue.insert((loc, *adj_mix.value())) {
								adj_info.last_slow_queue_cycle = *queue_cycle_slow;
								adj_info.curr_transfer_dir = OPP_DIR_INDEX[j as usize];
								adj_info.curr_transfer_amount = 0.0;
								if adj_info.mole_delta < 0.0 {
									// this turf needs gas. Let's give it to 'em.
									if -adj_info.mole_delta > giver_info.mole_delta {
										// we don't have enough gas
										adj_info.curr_transfer_amount -= giver_info.mole_delta;
										adj_info.mole_delta += giver_info.mole_delta;
										giver_info.mole_delta = 0.0;
									} else {
										// we have enough gas.
										adj_info.curr_transfer_amount += adj_info.mole_delta;
										giver_info.mole_delta += adj_info.mole_delta;
										adj_info.mole_delta = 0.0;
									}
								}
								giver_orig.set(giver_info);
								adj_orig.set(adj_info);
							}
						}
					}
				}
			}
			queue_idx += 1;
		}
		for (idx, _) in queue.drain(..).rev() {
			let turf_orig = info.get(&idx).unwrap();
			let mut turf_info = turf_orig.get();
			if turf_info.curr_transfer_amount != 0.0 && turf_info.curr_transfer_dir != 6 {
				let adj_tile_id =
					adjacent_tile_id(turf_info.curr_transfer_dir as u8, idx, max_x, max_y);
				let adj_orig = info.get(&adj_tile_id).unwrap();
				let mut adj_info = adj_orig.get();
				turf_info.adjust_eq_movement(
					&mut adj_info,
					turf_info.curr_transfer_dir,
					turf_info.curr_transfer_amount,
				);
				adj_info.curr_transfer_amount += turf_info.curr_transfer_amount;
				turf_info.curr_transfer_amount = 0.0;
				turf_orig.set(turf_info);
				adj_orig.set(adj_info);
			}
		}
	}
}

fn take_from_givers(
	taker_turfs: &Vec<MixWithID>,
	giver_turfs: &Vec<MixWithID>,
	max_x: i32,
	max_y: i32,
	info: &HashMap<TurfID, Cell<MonstermosInfo>>,
	queue_cycle_slow: &mut i32,
) {
	let mut queue: IndexSet<MixWithID> = IndexSet::with_capacity(giver_turfs.len());
	for (i, m) in taker_turfs {
		let taker_orig = info.get(i).unwrap();
		let mut taker_info = taker_orig.get();
		taker_info.curr_transfer_dir = 6;
		taker_info.curr_transfer_amount = 0.0;
		*queue_cycle_slow += 1;
		queue.clear();
		queue.insert((*i, *m));
		taker_info.last_slow_queue_cycle = *queue_cycle_slow;
		taker_orig.set(taker_info);
		let mut queue_idx = 0;
		while queue_idx < queue.len() {
			if taker_info.mole_delta >= 0.0 {
				break;
			}
			let (idx, turf) = queue[queue_idx];
			for (j, loc) in adjacent_tile_ids(turf.adjacency, idx, max_x, max_y) {
				if taker_info.mole_delta >= 0.0 {
					break;
				}
				if let Some(adj_orig) = info.get(&loc) {
					if let Some(adj_mix) = turf_gases().get(&loc) {
						let mut adj_info = adj_orig.get();
						if adj_info.last_slow_queue_cycle != *queue_cycle_slow {
							if queue.insert((loc, *adj_mix)) {
								adj_info.last_slow_queue_cycle = *queue_cycle_slow;
								adj_info.curr_transfer_dir = OPP_DIR_INDEX[j as usize];
								adj_info.curr_transfer_amount = 0.0;
								if adj_info.mole_delta > 0.0 {
									// this turf has gas we can succ. Time to succ.
									if adj_info.mole_delta > -taker_info.mole_delta {
										// they have enough gase
										adj_info.curr_transfer_amount -= taker_info.mole_delta;
										adj_info.mole_delta += taker_info.mole_delta;
										taker_info.mole_delta = 0.0;
									} else {
										// they don't have neough gas
										adj_info.curr_transfer_amount += adj_info.mole_delta;
										taker_info.mole_delta += adj_info.mole_delta;
										adj_info.mole_delta = 0.0;
									}
								}
								adj_orig.set(adj_info);
								taker_orig.set(taker_info);
							}
						}
					}
				}
			}
			queue_idx += 1;
		}
		for (idx, _) in queue.drain(..).rev() {
			let turf_orig = info.get(&idx).unwrap();
			let mut turf_info = turf_orig.get();
			if turf_info.curr_transfer_amount != 0.0 && turf_info.curr_transfer_dir != 6 {
				let adj_orig = info
					.get(&adjacent_tile_id(
						turf_info.curr_transfer_dir as u8,
						idx,
						max_x,
						max_y,
					))
					.unwrap();
				let mut adj_info = adj_orig.get();
				turf_info.adjust_eq_movement(
					&mut adj_info,
					turf_info.curr_transfer_dir,
					turf_info.curr_transfer_amount,
				);
				adj_info.curr_transfer_amount += turf_info.curr_transfer_amount;
				turf_info.curr_transfer_amount = 0.0;
				turf_orig.set(turf_info);
				adj_orig.set(adj_info);
			}
		}
	}
}

fn process_planet_turfs(
	planet_turfs: &IndexSet<MixWithID>,
	average_moles: f32,
	max_x: i32,
	max_y: i32,
	info: &mut HashMap<TurfID, Cell<MonstermosInfo>>,
	mut queue_cycle_slow: i32,
) -> DMResult {
	let (_, sample_turf) = planet_turfs[0];
	let planet_sum = planetary_atmos()
		.get(&sample_turf.planetary_atmos.unwrap())
		.unwrap()
		.value()
		.total_moles();
	let target_delta = planet_sum - average_moles;
	queue_cycle_slow += 1;
	let mut progression_order: IndexSet<MixWithID> = IndexSet::with_capacity(planet_turfs.len());
	for (i, m) in planet_turfs.iter() {
		progression_order.insert((*i, *m));
		let mut cur_info = info.entry(*i).or_default().get_mut();
		cur_info.curr_transfer_dir = 6;
		cur_info.last_slow_queue_cycle = queue_cycle_slow;
	}
	// now build a map of where the path to a planet turf is for each tile.
	let mut queue_idx = 0;
	while queue_idx < progression_order.len() {
		let (i, m) = progression_order[queue_idx];
		for (j, loc) in adjacent_tile_ids(m.adjacency, i, max_x, max_y) {
			if let Some(adj_orig) = info.get(&loc) {
				let mut adj_info = adj_orig.get();
				if let Some(adj) = turf_gases().get(&loc) {
					if adj_info.last_slow_queue_cycle == queue_cycle_slow
							|| adj.value().planetary_atmos.is_some()
						{
							continue;
						}
					if progression_order.insert((*adj.key(), *adj.value())) {
						unsafe { Value::turf_by_id_unchecked(i as u32) }.call(
							"consider_firelocks",
							&[&unsafe { Value::turf_by_id_unchecked(loc as u32) }],
						)?;
						adj_info.last_slow_queue_cycle = queue_cycle_slow;
						adj_info.curr_transfer_dir = OPP_DIR_INDEX[j as usize];
						adj_orig.set(adj_info);
					}
				}
			}
		}
		queue_idx += 1;
	}
	for (i, _) in progression_order.iter().rev() {
		let cur_orig = info.get(i).unwrap();
		let mut cur_info = cur_orig.get();
		let airflow = cur_info.mole_delta - target_delta;
		let adj_orig = info
			.get(&adjacent_tile_id(
				cur_info.curr_transfer_dir as u8,
				*i,
				max_x,
				max_y,
			))
			.unwrap();
		let mut adj_info = adj_orig.get();
		cur_info.adjust_eq_movement(&mut adj_info, cur_info.curr_transfer_dir, airflow);
		if cur_info.curr_transfer_dir != 6 {
			adj_info.mole_delta += airflow;
		}
		cur_info.mole_delta = target_delta;
		cur_orig.set(cur_info);
		adj_orig.set(adj_info);
	}
	Ok(Value::null())
}

pub(crate) fn equalize(
	equalize_turf_limit: usize,
	equalize_hard_turf_limit: usize,
	max_x: i32,
	max_y: i32,
	high_pressure_turfs: BTreeSet<TurfID>,
	do_planet_atmos: bool,
) -> usize {
	let mut info: HashMap<TurfID, Cell<MonstermosInfo>> = HashMap::new();
	let mut turfs_processed = 0;
	let mut queue_cycle_slow = 1;
	let mut found_turfs: BTreeSet<TurfID> = BTreeSet::new();
	for &i in high_pressure_turfs.iter() {
		if found_turfs.contains(&i)
			|| turf_gases().get(&i).map_or(true, |m| {
				!m.enabled()
					|| m.adjacency <= 0 || GasArena::with_all_mixtures(|all_mixtures| {
					let our_moles = all_mixtures[m.mix].read().total_moles();
					our_moles < 10.0
						|| m.adjacent_mixes(all_mixtures).all(|lock| {
							(lock.read().total_moles() - our_moles).abs()
								< MINIMUM_MOLES_DELTA_TO_MOVE
						})
				})
			}) {
			continue;
		}
		let m = turf_gases().get(&i).unwrap();
		let maybe_turfs = flood_fill_equalize_turfs(
			i,
			*m,
			equalize_turf_limit,
			equalize_hard_turf_limit,
			max_x,
			max_y,
			&mut found_turfs,
			&mut info,
		);
		if maybe_turfs.is_none() {
			continue;
		}
		let (mut turfs, planet_turfs, total_moles) = maybe_turfs.unwrap();
		if turfs.len() > equalize_turf_limit {
			// throw out any above turf limit, we check more for explosive decomp
			for (idx, _) in turfs.drain(equalize_turf_limit..) {
				found_turfs.remove(&idx);
			}
		}
		let average_moles = (total_moles / (turfs.len() - planet_turfs.len()) as f64) as f32;
		let (mut giver_turfs, mut taker_turfs): (Vec<_>, Vec<_>) =
			turfs.iter().partition(|&(i, m)| {
				let cur_info = info.entry(*i).or_default().get_mut();
				cur_info.mole_delta = m.total_moles() - average_moles;
				cur_info.mole_delta > 0.0
			});
		let log_n = ((turfs.len() as f32).log2().floor()) as usize;
		if giver_turfs.len() > log_n && taker_turfs.len() > log_n {
			turfs.sort_by(|idx, idy| {
				let (x, _) = idx;
				let (y, _) = idy;
				float_ord::FloatOrd(info.get(x).unwrap().get().mole_delta)
					.cmp(&float_ord::FloatOrd(info.get(y).unwrap().get().mole_delta)).reverse()
			});
			for &(i, m) in &turfs {
				monstermos_fast_process(i, m, max_x, max_y, &mut info);
			}
			giver_turfs.clear();
			taker_turfs.clear();
			for &(i, m) in &turfs {
				if info.entry(i).or_default().get().mole_delta > 0.0 {
					giver_turfs.push((i, m));
				} else {
					taker_turfs.push((i, m));
				}
			}
		}
		// alright this is the part that can become O(n^2).
		if giver_turfs.len() < taker_turfs.len() {
			// as an optimization, we choose one of two methods based on which list is smaller.
			give_to_takers(
				&giver_turfs,
				&taker_turfs,
				max_x,
				max_y,
				&info,
				&mut queue_cycle_slow,
			);
		} else {
			take_from_givers(
				&taker_turfs,
				&giver_turfs,
				max_x,
				max_y,
				&info,
				&mut queue_cycle_slow,
			);
		}
		if planet_turfs.is_empty() {
			turfs_processed += turfs.len();
			for (i, turf) in turfs.iter() {
				finalize_eq(*i, turf, &info, max_x, max_y);
			}
		} else if do_planet_atmos {
			turfs_processed += turfs.len() + planet_turfs.len();
			let sender = byond_callback_sender();
			let fake_cloned = info
				.iter()
				.map(|(&k, v)| (k, v.get()))
				.collect::<HashMap<TurfID, MonstermosInfo>>();
			let _ = sender.send(Box::new(move || {
				let mut cloned = fake_cloned
					.iter()
					.map(|(&k, &v)| (k, Cell::new(v)))
					.collect::<HashMap<TurfID, Cell<MonstermosInfo>>>();
				process_planet_turfs(
					&planet_turfs,
					average_moles,
					max_x,
					max_y,
					&mut cloned,
					queue_cycle_slow,
				)?;
				for (i, turf) in turfs.iter() {
					finalize_eq(*i, turf, &cloned, max_x, max_y);
				}
				Ok(Value::null())
			}));
		}
	}
	turfs_processed
}<|MERGE_RESOLUTION|>--- conflicted
+++ resolved
@@ -195,16 +195,11 @@
 				continue;
 			}
 			for (_, loc) in adjacent_tile_ids(m.adjacency, i, max_x, max_y) {
-<<<<<<< HEAD
-				let adj_m = { *turf_gases().get(&loc).unwrap() };
-				if turfs.insert((loc, adj_m)) {
-=======
 				let mut insert_success = false;
 				if let Some(adj_m) = turf_gases().get(&loc) {
 					insert_success = turfs.insert((loc, *adj_m))
 				};
 				if insert_success {
->>>>>>> 4df48172
 					unsafe { Value::turf_by_id_unchecked(i) }.call(
 						"consider_firelocks",
 						&[&unsafe { Value::turf_by_id_unchecked(loc) }],
@@ -229,20 +224,6 @@
 			continue;
 		}
 		for (j, loc) in adjacent_tile_ids(m.adjacency, i, max_x, max_y) {
-<<<<<<< HEAD
-			let adj_m = { *turf_gases().get(&loc).unwrap() };
-			let adj_orig = info.entry(loc).or_default();
-			let mut adj_info = adj_orig.get();
-			if !adj_m.is_immutable() {
-				if progression_order.insert((loc, adj_m)) {
-					adj_info.curr_transfer_dir = OPP_DIR_INDEX[j as usize];
-					adj_info.curr_transfer_amount = 0.0;
-					let cur_target_turf = unsafe { Value::turf_by_id_unchecked(i) }
-						.get(byond_string!("pressure_specific_target"))?;
-					unsafe { Value::turf_by_id_unchecked(loc) }
-						.set(byond_string!("pressure_specific_target"), &cur_target_turf)?;
-					adj_orig.set(adj_info);
-=======
 			if let Some(adj_m) = { turf_gases().get(&loc) } {
 				let adj_orig = info.entry(loc).or_default();
 				let mut adj_info = adj_orig.get();
@@ -256,7 +237,6 @@
 							.set(byond_string!("pressure_specific_target"), &cur_target_turf)?;
 						adj_orig.set(adj_info);
 					}
->>>>>>> 4df48172
 				}
 			}
 		}
@@ -291,17 +271,12 @@
 			hpd.append(&unsafe { Value::turf_by_id_unchecked(*i) });
 		}
 		let loc = adjacent_tile_id(cur_info.curr_transfer_dir as u8, *i, max_x, max_y);
-<<<<<<< HEAD
-		let adj_m = { *turf_gases().get(&loc).unwrap() };
-		let sum = adj_m.total_moles();
-=======
 		let mut sum = 0.0_f32;
 
 		if let Some(adj_m) = turf_gases().get(&loc) {
 			sum = adj_m.total_moles();
 		};
 
->>>>>>> 4df48172
 		cur_info.curr_transfer_amount += sum;
 		cur_orig.set(cur_info);
 
