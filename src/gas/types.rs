use std::sync::atomic::{AtomicUsize, Ordering};

use fxhash::FxBuildHasher;

use std::cell::RefCell;

use crate::reaction::Reaction;

use super::GasIDX;

use dashmap::DashMap;

use std::collections::HashMap;

static TOTAL_NUM_GASES: AtomicUsize = AtomicUsize::new(0);

use auxtools::*;

use parking_lot::{const_rwlock, RwLock};

static REACTION_INFO: RwLock<Option<Vec<Reaction>>> = const_rwlock(None);

/// The temperature at which this gas can oxidize and how much fuel it can oxidize when it can.
#[derive(Clone, Copy)]
pub struct OxidationInfo {
	temperature: f32,
	power: f32,
}

impl OxidationInfo {
	pub fn temperature(&self) -> f32 {
		self.temperature
	}
	pub fn power(&self) -> f32 {
		self.power
	}
}

/// The temperature at which this gas can burn and how much it burns when it does.
/// This may seem redundant with OxidationInfo, but burn_rate is actually the inverse, dimensions-wise, moles^-1 rather than moles.
#[derive(Clone, Copy)]
pub struct FuelInfo {
	temperature: f32,
	burn_rate: f32,
}

impl FuelInfo {
	pub fn temperature(&self) -> f32 {
		self.temperature
	}
	pub fn burn_rate(&self) -> f32 {
		self.burn_rate
	}
}

/// Contains either oxidation info, fuel info or neither.
/// Just use it with match always, no helpers here.
#[derive(Clone, Copy)]
pub enum FireInfo {
	Oxidation(OxidationInfo),
	Fuel(FuelInfo),
	None,
}

/// We can't guarantee the order of loading gases, so any properties of gases that reference other gases
/// must have a reference like this that can get the proper index at runtime.
#[derive(Clone)]
pub enum GasRef {
	Deferred(String),
	Found(GasIDX),
}

impl GasRef {
	pub fn get(&self) -> Result<GasIDX, Runtime> {
		match self {
			Self::Deferred(s) => gas_idx_from_string(s),
			Self::Found(id) => Ok(*id),
		}
	}
	pub fn update(&mut self) -> Result<GasIDX, Runtime> {
		match self {
			Self::Deferred(s) => {
				*self = Self::Found(gas_idx_from_string(s)?);
				self.get()
			}
			Self::Found(id) => Ok(*id),
		}
	}
}

#[derive(Clone)]
pub enum FireProductInfo {
	Generic(Vec<(GasRef, f32)>),
	Plasma, // yeah, just hardcoding the funny trit production
}

/// An individual gas type. Contains a whole lot of info attained from Byond when the gas is first registered.
/// If you don't have any of these, just fork auxmos and remove them, many of these are not necessary--for example,
/// if you don't have fusion, you can just remove fusion_power.
/// Each individual member also has the byond /datum/gas equivalent listed.
#[derive(Clone)]
pub struct GasType {
	/// The index of this gas in the moles vector of a mixture. Usually the most common representation in Auxmos, for speed.
	/// No byond equivalent.
	pub idx: GasIDX,
	/// The ID on the byond end, as a boxed str. Most convenient way to reference it in code; use the function gas_idx_from_string to get idx from this.
	/// Byond: `id`, a string.
	pub id: Box<str>,
	/// The gas's name. Not used in auxmos as of yet.
	/// Byond: `name`, a string.
	pub name: Box<str>,
	/// Byond: `flags`, a number (bitflags).
	pub flags: u32,
	/// The specific heat of the gas. Duplicated in the GAS_SPECIFIC_HEATS vector for speed.
	/// Byond: `specific_heat`, a number.
	pub specific_heat: f32,
	/// Gas's fusion power. Used in fusion hooking, so this can be removed and ignored if you don't have fusion.
	/// Byond: `fusion_power`, a number.
	pub fusion_power: f32,
	/// The moles at which the gas's overlay or other appearance shows up. If None, gas is never visible.
	/// Byond: `moles_visible`, a number.
	pub moles_visible: Option<f32>,
	/// Standard enthalpy of formation.
	/// Byond: `fire_energy_released`, a number.
	pub enthalpy: f32,
	/// Amount of radiation released per mole burned.
	/// Byond: `fire_radiation_released`, a number.
	pub fire_radiation_released: f32,
	/// Either fuel info, oxidation info or neither. See the documentation on the respective types.
	/// Byond: `oxidation_temperature` and `oxidation_rate` XOR `fire_temperature` and `fire_burn_rate`
	pub fire_info: FireInfo,
	/// A vector of gas-amount pairs. GasRef is just which gas, the f32 is moles made/mole burned.
	/// Byond: `fire_products`, a list of gas IDs associated with amounts.
	pub fire_products: Option<FireProductInfo>,
}

impl GasType {
	// This absolute monster is what you want to override to add or remove certain gas properties, based on what a gas datum has.
	fn new(gas: &Value, idx: GasIDX) -> Result<Self, Runtime> {
		Ok(Self {
			idx,
			id: gas.get_string(byond_string!("id"))?.into_boxed_str(),
			name: gas.get_string(byond_string!("name"))?.into_boxed_str(),
			flags: gas.get_number(byond_string!("flags")).unwrap_or_default() as u32,
			specific_heat: gas
				.get_number(byond_string!("specific_heat"))
				.map_err(|_| {
					runtime!(
						"Attempt to interpret non-number value as number {} {}:{}",
						std::file!(),
						std::line!(),
						std::column!()
					)
				})?,
			fusion_power: gas
				.get_number(byond_string!("fusion_power"))
				.unwrap_or_default(),
			moles_visible: gas.get_number(byond_string!("moles_visible")).ok(),
			fire_info: {
				if let Ok(temperature) = gas.get_number(byond_string!("oxidation_temperature")) {
					FireInfo::Oxidation(OxidationInfo {
						temperature,
						power: gas.get_number(byond_string!("oxidation_rate"))?,
					})
				} else if let Ok(temperature) = gas.get_number(byond_string!("fire_temperature")) {
					FireInfo::Fuel(FuelInfo {
						temperature,
						burn_rate: gas.get_number(byond_string!("fire_burn_rate"))?,
					})
				} else {
					FireInfo::None
				}
			},
			fire_products: gas
				.get(byond_string!("fire_products"))
				.ok()
				.and_then(|product_info| {
					if let Ok(products) = product_info.as_list() {
						Some(FireProductInfo::Generic(
							(1..=products.len())
								.filter_map(|i| {
									let s = products.get(i).unwrap();
									s.as_string()
										.and_then(|s_str| {
											products
												.get(s)
												.and_then(|v| v.as_number())
												.map(|amount| (GasRef::Deferred(s_str), amount))
										})
										.ok()
								})
								.collect(),
						))
<<<<<<< HEAD
					} else if let Ok(_) = product_info.as_number() {
						Some(FireProductInfo::Plasma) // if we add another snowflake later, add it, but for now we hack this in
=======
					} else if product_info.as_string().is_ok() {
						Some(FireProductInfo::Plasma)
>>>>>>> 5e1d2156
					} else {
						None
					}
				}),
			enthalpy: gas
				.get_number(byond_string!("enthalpy"))
				.unwrap_or_default(),
			fire_radiation_released: gas
				.get_number(byond_string!("fire_radiation_released"))
				.unwrap_or_default(),
		})
	}
}

static mut GAS_INFO_BY_STRING: Option<DashMap<Box<str>, GasType, FxBuildHasher>> = None;

static GAS_INFO_BY_IDX: RwLock<Option<Vec<GasType>>> = const_rwlock(None);

static GAS_SPECIFIC_HEATS: RwLock<Option<Vec<f32>>> = const_rwlock(None);

#[init(partial)]
fn _create_gas_info_structs() -> Result<(), String> {
	unsafe {
		GAS_INFO_BY_STRING = Some(DashMap::with_hasher(FxBuildHasher::default()));
	};
	*GAS_INFO_BY_IDX.write() = Some(Vec::new());
	*GAS_SPECIFIC_HEATS.write() = Some(Vec::new());
	Ok(())
}

#[shutdown]
fn _destroy_gas_info_structs() {
	unsafe {
		GAS_INFO_BY_STRING = None;
	};
	*GAS_INFO_BY_IDX.write() = None;
	*GAS_SPECIFIC_HEATS.write() = None;
	TOTAL_NUM_GASES.store(0, Ordering::Release);
	CACHED_GAS_IDS.with(|gas_ids| {
		gas_ids.borrow_mut().clear();
	});
	CACHED_IDX_TO_STRINGS.with(|gas_ids| {
		gas_ids.borrow_mut().clear();
	});
}

#[hook("/proc/_auxtools_register_gas")]
fn _hook_register_gas(gas: Value) {
	let gas_id = gas.get_string(byond_string!("id"))?;
	let gas_cache = GasType::new(gas, TOTAL_NUM_GASES.load(Ordering::Acquire))?;
	let cached_id = gas_id.to_owned();
	let cached_idx = gas_cache.idx;
	unsafe { GAS_INFO_BY_STRING.as_ref() }
		.unwrap()
		.insert(gas_id.into_boxed_str(), gas_cache.clone());
	GAS_SPECIFIC_HEATS
		.write()
		.as_mut()
		.unwrap()
		.push(gas_cache.specific_heat);
	GAS_INFO_BY_IDX.write().as_mut().unwrap().push(gas_cache);
	CACHED_IDX_TO_STRINGS.with(|gas_ids| {
		let mut map = gas_ids.borrow_mut();
		map.insert(cached_idx, cached_id.into_boxed_str())
	});
	TOTAL_NUM_GASES.fetch_add(1, Ordering::Release); // this is the only thing that stores it other than shutdown
	Ok(Value::null())
}

#[hook("/proc/auxtools_atmos_init")]
fn _hook_init() {
	let data = Value::globals()
		.get(byond_string!("gas_data"))?
		.get_list(byond_string!("datums"))?;
	for i in 1..=data.len() {
		_hook_register_gas(
			&Value::null(),
			&Value::null(),
			&mut vec![data.get(data.get(i)?)?],
		)?;
	}
	*REACTION_INFO.write() = Some(get_reaction_info());
	Ok(Value::from(true))
}

fn get_reaction_info() -> Vec<Reaction> {
	let gas_reactions = Value::globals()
		.get(byond_string!("SSair"))
		.unwrap()
		.get_list(byond_string!("gas_reactions"))
		.unwrap();
	let mut reaction_cache: Vec<Reaction> = Vec::with_capacity(gas_reactions.len() as usize);
	for i in 1..=gas_reactions.len() {
		let reaction = &gas_reactions.get(i).unwrap();
		reaction_cache.push(Reaction::from_byond_reaction(reaction));
	}
	reaction_cache
}

#[hook("/datum/controller/subsystem/air/proc/auxtools_update_reactions")]
fn _update_reactions() {
	*REACTION_INFO.write() = Some(get_reaction_info());
	Ok(Value::from(true))
}

pub fn with_reactions<T, F>(mut f: F) -> T
where
	F: FnMut(&[Reaction]) -> T,
{
	f(REACTION_INFO
		.read()
		.as_ref()
		.unwrap_or_else(|| panic!("Reactions not loaded yet! Uh oh!")))
}

pub fn with_specific_heats<T>(f: impl FnOnce(&[f32]) -> T) -> T {
	f(GAS_SPECIFIC_HEATS.read().as_ref().unwrap().as_slice())
}

#[cfg(feature = "reaction_hooks")]
pub fn gas_fusion_power(idx: &GasIDX) -> f32 {
	GAS_INFO_BY_IDX
		.read()
		.as_ref()
		.unwrap_or_else(|| panic!("Gases not loaded yet! Uh oh!"))
		.get(*idx as usize)
		.unwrap()
		.fusion_power
}

/// Returns the total number of gases in use. Only used by gas mixtures; should probably stay that way.
pub fn total_num_gases() -> GasIDX {
	TOTAL_NUM_GASES.load(Ordering::Acquire)
}

/// Gets the gas visibility threshold for the given gas ID.
pub fn gas_visibility(idx: usize) -> Option<f32> {
	GAS_INFO_BY_IDX
		.read()
		.as_ref()
		.unwrap_or_else(|| panic!("Gases not loaded yet! Uh oh!"))
		.get(idx as usize)
		.unwrap()
		.moles_visible
}

/// Gets a copy of all the gas visibilities.
pub fn visibility_copies() -> Box<[Option<f32>]> {
	GAS_INFO_BY_IDX
		.read()
		.as_ref()
		.unwrap_or_else(|| panic!("Gases not loaded yet! Uh oh!"))
		.iter()
		.map(|g| g.moles_visible)
		.collect::<Vec<_>>()
		.into_boxed_slice()
}

/// Allows one to run a closure with a lock on the global gas info vec.
pub fn with_gas_info<T>(f: impl FnOnce(&[GasType]) -> T) -> T {
	f(GAS_INFO_BY_IDX
		.read()
		.as_ref()
		.unwrap_or_else(|| panic!("Gases not loaded yet! Uh oh!")))
}

/// Updates all the GasRefs in the global gas info vec with proper indices instead of strings.
pub fn update_gas_refs() {
	GAS_INFO_BY_IDX
		.write()
		.as_mut()
		.unwrap_or_else(|| panic!("Gases not loaded yet! Uh oh!"))
		.iter_mut()
		.for_each(|gas| {
			if let Some(FireProductInfo::Generic(products)) = gas.fire_products.as_mut() {
				for product in products.iter_mut() {
					product.0.update().unwrap();
				}
			}
		});
}

#[hook("/proc/finalize_gas_refs")]
fn _finalize_gas_refs() {
	update_gas_refs();
	Ok(Value::null())
}

thread_local! {
	static CACHED_GAS_IDS: RefCell<HashMap<Value, GasIDX, FxBuildHasher>> = RefCell::new(HashMap::with_hasher(FxBuildHasher::default()));
	static CACHED_IDX_TO_STRINGS: RefCell<HashMap<usize,Box<str>, FxBuildHasher>> = RefCell::new(HashMap::with_hasher(FxBuildHasher::default()));
}

/// Returns the appropriate index to be used by auxmos for a given ID string.
pub fn gas_idx_from_string(id: &str) -> Result<GasIDX, Runtime> {
	Ok(unsafe { GAS_INFO_BY_STRING.as_ref() }
		.ok_or_else(|| runtime!("Gases not loaded yet! Uh oh!"))?
		.get(id)
		.ok_or_else(|| runtime!("Invalid gas ID: {}", id))?
		.idx)
}

/// Returns the appropriate index to be used by the game for a given Byond string.
pub fn gas_idx_from_value(string_val: &Value) -> Result<GasIDX, Runtime> {
	CACHED_GAS_IDS.with(|c| {
		let mut cache = c.borrow_mut();
		if let Some(idx) = cache.get(string_val) {
			Ok(*idx)
		} else {
			let id = &string_val.as_string()?;
			let idx = gas_idx_from_string(id)?;
			cache.insert(string_val.clone(), idx);
			Ok(idx)
		}
	})
}

/// Takes an index and returns a borrowed string representing the string ID of the gas datum stored in that index.
pub fn gas_idx_to_id(idx: GasIDX) -> DMResult {
	CACHED_IDX_TO_STRINGS.with(|thin| {
		let stuff = thin.borrow();
		Value::from_string(
			stuff
				.get(&idx)
				.unwrap_or_else(|| panic!("Invalid gas index: {}", idx)),
		)
	})
}<|MERGE_RESOLUTION|>--- conflicted
+++ resolved
@@ -191,13 +191,8 @@
 								})
 								.collect(),
 						))
-<<<<<<< HEAD
 					} else if let Ok(_) = product_info.as_number() {
 						Some(FireProductInfo::Plasma) // if we add another snowflake later, add it, but for now we hack this in
-=======
-					} else if product_info.as_string().is_ok() {
-						Some(FireProductInfo::Plasma)
->>>>>>> 5e1d2156
 					} else {
 						None
 					}
