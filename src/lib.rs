--- conflicted
+++ resolved
@@ -453,13 +453,8 @@
 fn _react_hook(holder: Value) {
 	let mut ret: i32 = 0;
 	let reactions = with_mix(src, |mix| Ok(mix.all_reactable()))?;
-<<<<<<< HEAD
-	for reaction in reactions.iter() {
-		ret |= react_by_id(reaction, src, &holder)?
-=======
 	for reaction in reactions {
-		ret |= react_by_id(reaction, src, holder)?
->>>>>>> 5e1d2156
+		ret |= react_by_id(&reaction, src, holder)?
 			.as_number()
 			.unwrap_or_default() as i32;
 		if ret & STOP_REACTIONS == STOP_REACTIONS {
